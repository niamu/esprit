--- conflicted
+++ resolved
@@ -11,11 +11,7 @@
 
 In this section, we will set up an ESP32 WROVER with partitions and expanded JSVar space (the pre-built files below are modeled per [this gist][3]).
 
-<<<<<<< HEAD
-We are assuming that the device is plugged in to your machine via USB and connected on port `/dev/cu.SLAB_USBtoUART`. (_This will be the case if you are using the Esprit board, and in that case you will need the Silicon Labs CP2102N USB to UART chip [drivers][6] if they are not already installed on your computer._)
-=======
-We are assuming that the device is connected on port `/dev/cu.SLAB_USBtoUART`. (_This will be the case if you are using the Esprit board, and in that case you will need the Silicon Labs CP2102N USB to UART chip [drivers][4] if they are not already installed on your computer._)
->>>>>>> bbee4187
+We are assuming that the device is plugged in to your machine via USB and connected on port `/dev/cu.SLAB_USBtoUART`. (_This will be the case if you are using the Esprit board, and in that case you will need the Silicon Labs CP2102N USB to UART chip [drivers][4] if they are not already installed on your computer._)
 
 	esptool.py --port /dev/cu.SLAB_USBtoUART erase_flash
 
